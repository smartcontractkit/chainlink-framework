package multinode

import (
	"errors"
	"fmt"
	"net/url"
	"testing"

	"github.com/stretchr/testify/assert"
	"github.com/stretchr/testify/mock"
	"github.com/stretchr/testify/require"
	"go.uber.org/zap"

	"github.com/smartcontractkit/chainlink-common/pkg/logger"
	"github.com/smartcontractkit/chainlink-common/pkg/utils/tests"
)

func TestNewSendOnlyNode(t *testing.T) {
	t.Parallel()

	urlFormat := "http://user:%s@testurl.com"
	password := "pass"
	u, err := url.Parse(fmt.Sprintf(urlFormat, password))
	require.NoError(t, err)
	redacted := fmt.Sprintf(urlFormat, "xxxxx")
	lggr := logger.Test(t)
	name := "TestNewSendOnlyNode"
	chainID := RandomID()
	client := newMockSendOnlyClient[ID](t)

	node := NewSendOnlyNode(lggr, makeMockNodeMetrics(t), *u, name, chainID, client)
	assert.NotNil(t, node)

	// Must contain name & url with redacted password
	assert.Contains(t, node.String(), fmt.Sprintf("%s:%s", name, redacted))
	assert.Equal(t, node.ConfiguredChainID(), chainID)
}

func TestStartSendOnlyNode(t *testing.T) {
	t.Parallel()
	t.Run("becomes unusable if initial dial fails", func(t *testing.T) {
		t.Parallel()
		lggr, observedLogs := logger.TestObserved(t, zap.WarnLevel)
		client := newMockSendOnlyClient[ID](t)
		client.On("Close").Once()
		expectedError := errors.New("some http error")
		client.On("Dial", mock.Anything).Return(expectedError).Once()
		s := NewSendOnlyNode(lggr, makeMockNodeMetrics(t), url.URL{}, t.Name(), RandomID(), client)

		defer func() { assert.NoError(t, s.Close()) }()
		err := s.Start(tests.Context(t))
		require.NoError(t, err)

		assert.Equal(t, nodeStateUndialed, s.State())
		tests.AssertEventually(t, func() bool { return s.State() == nodeStateUnusable })
		tests.RequireLogMessage(t, observedLogs, "Dial failed: SendOnly Node is unusable")
	})
	t.Run("Default ChainID(1399100) produces warn and skips checks", func(t *testing.T) {
		t.Parallel()
		lggr, observedLogs := logger.TestObserved(t, zap.WarnLevel)
		client := newMockSendOnlyClient[ID](t)
		client.On("Close").Once()
		client.On("Dial", mock.Anything).Return(nil).Once()
<<<<<<< HEAD
		s := NewSendOnlyNode(lggr, url.URL{}, t.Name(), NewIDFromInt(1399100), client)
=======
		s := NewSendOnlyNode(lggr, makeMockNodeMetrics(t), url.URL{}, t.Name(), NewIDFromInt(0), client)
>>>>>>> 3389ac08

		defer func() { assert.NoError(t, s.Close()) }()
		err := s.Start(tests.Context(t))
		require.NoError(t, err)

		assert.Equal(t, nodeStateUndialed, s.State())
		tests.AssertEventually(t, func() bool { return s.State() == nodeStateAlive })
		tests.RequireLogMessage(t, observedLogs, "sendonly rpc ChainID verification skipped")
	})
	t.Run("Can recover from chainID verification failure", func(t *testing.T) {
		t.Parallel()
		lggr, observedLogs := logger.TestObserved(t, zap.WarnLevel)
		client := newMockSendOnlyClient[ID](t)
		client.On("Close").Once()
		client.On("Dial", mock.Anything).Return(nil)
		metrics := makeMockNodeMetrics(t)
		expectedError := errors.New("failed to get chain ID")
		chainID := RandomID()
		const failuresCount = 2
		client.On("ChainID", mock.Anything).Return(RandomID(), expectedError).Times(failuresCount)

		s := NewSendOnlyNode(lggr, metrics, url.URL{}, t.Name(), chainID, client)

		defer func() { assert.NoError(t, s.Close()) }()
		err := s.Start(tests.Context(t))
		require.NoError(t, err)

		assert.Equal(t, nodeStateUndialed, s.State())
		tests.AssertEventually(t, func() bool { return s.State() == nodeStateUnreachable })
		tests.AssertLogCountEventually(t, observedLogs, fmt.Sprintf("Verify failed: %v", expectedError), failuresCount)
		client.On("ChainID", mock.Anything).Return(chainID, nil)
		tests.AssertEventually(t, func() bool { return s.State() == nodeStateAlive })
		metrics.AssertNumberOfCalls(t, "IncrementNodeTransitionsToUnreachable", 1)
		metrics.AssertNumberOfCalls(t, "IncrementNodeTransitionsToAlive", 1)
	})
	t.Run("Can recover from chainID mismatch", func(t *testing.T) {
		t.Parallel()
		lggr, observedLogs := logger.TestObserved(t, zap.WarnLevel)
		client := newMockSendOnlyClient[ID](t)
		client.On("Close").Once()
		client.On("Dial", mock.Anything).Return(nil).Once()
		configuredChainID := NewIDFromInt(11)
		rpcChainID := NewIDFromInt(20)
		const failuresCount = 2
		client.On("ChainID", mock.Anything).Return(rpcChainID, nil).Times(failuresCount)
		client.On("ChainID", mock.Anything).Return(configuredChainID, nil)
		metrics := makeMockNodeMetrics(t)
		s := NewSendOnlyNode(lggr, metrics, url.URL{}, t.Name(), configuredChainID, client)

		defer func() { assert.NoError(t, s.Close()) }()
		err := s.Start(tests.Context(t))
		require.NoError(t, err)

		assert.Equal(t, nodeStateUndialed, s.State())
		tests.AssertEventually(t, func() bool { return s.State() == nodeStateInvalidChainID })
		tests.AssertLogCountEventually(t, observedLogs, "sendonly rpc ChainID doesn't match local chain ID", failuresCount)
		tests.AssertEventually(t, func() bool {
			return s.State() == nodeStateAlive
		})
		metrics.AssertNumberOfCalls(t, "IncrementNodeTransitionsToUnreachable", 1)
		metrics.AssertNumberOfCalls(t, "IncrementNodeTransitionsToInvalidChainID", 1)
		metrics.AssertNumberOfCalls(t, "IncrementNodeTransitionsToAlive", 1)
	})
	t.Run("Start with Random ChainID", func(t *testing.T) {
		t.Parallel()
		lggr, observedLogs := logger.TestObserved(t, zap.WarnLevel)
		client := newMockSendOnlyClient[ID](t)
		client.On("Close").Once()
		client.On("Dial", mock.Anything).Return(nil).Once()
		configuredChainID := RandomID()
		client.On("ChainID", mock.Anything).Return(configuredChainID, nil)
		s := NewSendOnlyNode(lggr, makeMockNodeMetrics(t), url.URL{}, t.Name(), configuredChainID, client)

		defer func() { assert.NoError(t, s.Close()) }()
		err := s.Start(tests.Context(t))
		require.NoError(t, err)
		tests.AssertEventually(t, func() bool {
			return s.State() == nodeStateAlive
		})
		assert.Equal(t, 0, observedLogs.Len()) // No warnings expected
	})
}<|MERGE_RESOLUTION|>--- conflicted
+++ resolved
@@ -61,11 +61,7 @@
 		client := newMockSendOnlyClient[ID](t)
 		client.On("Close").Once()
 		client.On("Dial", mock.Anything).Return(nil).Once()
-<<<<<<< HEAD
-		s := NewSendOnlyNode(lggr, url.URL{}, t.Name(), NewIDFromInt(1399100), client)
-=======
-		s := NewSendOnlyNode(lggr, makeMockNodeMetrics(t), url.URL{}, t.Name(), NewIDFromInt(0), client)
->>>>>>> 3389ac08
+		s := NewSendOnlyNode(lggr, makeMockNodeMetrics(t), url.URL{}, t.Name(), NewIDFromInt(1399100), client)
 
 		defer func() { assert.NoError(t, s.Close()) }()
 		err := s.Start(tests.Context(t))
